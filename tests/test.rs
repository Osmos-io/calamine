--- conflicted
+++ resolved
@@ -1130,7 +1130,6 @@
 
     Ok(())
 }
-<<<<<<< HEAD
 
 // cargo test --features picture
 #[test]
@@ -1489,8 +1488,7 @@
         ]
     );
 }
-=======
->>>>>>> a36d91e2
+
 #[test]
 fn custom_date_xlsx() {
     use calamine::OsmosXlsxConfig;
