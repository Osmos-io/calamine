use calamine::CellErrorType::*;
use calamine::DataType::{Bool, DateTime, Empty, Error, Float, String};
use calamine::{open_workbook, open_workbook_auto, Ods, Reader, Xls, Xlsb, Xlsx};
use std::io::Cursor;
use std::sync::Once;

static INIT: Once = Once::new();

/// Setup function that is only run once, even if called multiple times.
fn setup() {
    INIT.call_once(|| {
        env_logger::init();
    });
}

macro_rules! range_eq {
    ($range:expr, $right:expr) => {
        assert_eq!(
            $range.get_size(),
            ($right.len(), $right[0].len()),
            "Size mismatch"
        );
        for (i, (rl, rr)) in $range.rows().zip($right.iter()).enumerate() {
            for (j, (cl, cr)) in rl.iter().zip(rr.iter()).enumerate() {
                assert_eq!(cl, cr, "Mismatch at position ({}, {})", i, j);
            }
        }
    };
}

#[test]
fn issue_2() {
    setup();

    let path = format!("{}/tests/issues.xlsx", env!("CARGO_MANIFEST_DIR"));
    let mut excel: Xlsx<_> = open_workbook(&path).unwrap();

    let range = excel.worksheet_range("issue2").unwrap().unwrap();
    range_eq!(
        range,
        [
            [Float(1.), String("a".to_string())],
            [Float(2.), String("b".to_string())],
            [Float(3.), String("c".to_string())]
        ]
    );
}

#[test]
fn issue_3() {
    setup();

    // test if sheet is resolved with only one row
    let path = format!("{}/tests/issue3.xlsm", env!("CARGO_MANIFEST_DIR"));
    let mut excel: Xlsx<_> = open_workbook(&path).unwrap();

    let range = excel.worksheet_range("Sheet1").unwrap().unwrap();
    range_eq!(range, [[Float(1.), String("a".to_string())]]);
}

#[test]
fn issue_4() {
    setup();

    // test if sheet is resolved with only one row
    let path = format!("{}/tests/issues.xlsx", env!("CARGO_MANIFEST_DIR"));
    let mut excel: Xlsx<_> = open_workbook(&path).unwrap();

    let range = excel.worksheet_range("issue5").unwrap().unwrap();
    range_eq!(range, [[Float(0.5)]]);
}

#[test]
fn issue_6() {
    setup();

    // test if sheet is resolved with only one row
    let path = format!("{}/tests/issues.xlsx", env!("CARGO_MANIFEST_DIR"));
    let mut excel: Xlsx<_> = open_workbook(&path).unwrap();

    let range = excel.worksheet_range("issue6").unwrap().unwrap();
    range_eq!(
        range,
        [
            [Float(1.)],
            [Float(2.)],
            [String("ab".to_string())],
            [Bool(false)]
        ]
    );
}

#[test]
fn error_file() {
    setup();

    let path = format!("{}/tests/errors.xlsx", env!("CARGO_MANIFEST_DIR"));
    let mut excel: Xlsx<_> = open_workbook(&path).unwrap();

    let range = excel.worksheet_range("Feuil1").unwrap().unwrap();
    range_eq!(
        range,
        [
            [Error(Div0)],
            [Error(Name)],
            [Error(Value)],
            [Error(Null)],
            [Error(Ref)],
            [Error(Num)],
            [Error(NA)]
        ]
    );
}

#[test]
fn issue_9() {
    setup();

    let path = format!("{}/tests/issue9.xlsx", env!("CARGO_MANIFEST_DIR"));
    let mut excel: Xlsx<_> = open_workbook(&path).unwrap();

    let range = excel.worksheet_range("Feuil1").unwrap().unwrap();
    range_eq!(
        range,
        [
            [String("test1".to_string())],
            [String("test2 other".to_string())],
            [String("test3 aaa".to_string())],
            [String("test4".to_string())]
        ]
    );
}

#[test]
fn vba() {
    setup();

    let path = format!("{}/tests/vba.xlsm", env!("CARGO_MANIFEST_DIR"));
    let mut excel: Xlsx<_> = open_workbook(&path).unwrap();

    let mut vba = excel.vba_project().unwrap().unwrap();
    assert_eq!(
        vba.to_mut().get_module("testVBA").unwrap(),
        "Attribute VB_Name = \"testVBA\"\r\nPublic Sub test()\r\n    MsgBox \"Hello from \
         vba!\"\r\nEnd Sub\r\n"
    );
}

#[test]
fn xlsb() {
    setup();

    let path = format!("{}/tests/issues.xlsb", env!("CARGO_MANIFEST_DIR"));
    let mut excel: Xlsb<_> = open_workbook(&path).unwrap();

    let range = excel.worksheet_range("issue2").unwrap().unwrap();
    range_eq!(
        range,
        [
            [Float(1.), String("a".to_string())],
            [Float(2.), String("b".to_string())],
            [Float(3.), String("c".to_string())]
        ]
    );
}

#[test]
fn xlsx() {
    setup();

    let path = format!("{}/tests/issues.xlsx", env!("CARGO_MANIFEST_DIR"));
    let mut excel: Xlsx<_> = open_workbook(&path).unwrap();

    let range = excel.worksheet_range("issue2").unwrap().unwrap();
    range_eq!(
        range,
        [
            [Float(1.), String("a".to_string())],
            [Float(2.), String("b".to_string())],
            [Float(3.), String("c".to_string())]
        ]
    );
}

#[test]
fn xls() {
    setup();

    let path = format!("{}/tests/issues.xls", env!("CARGO_MANIFEST_DIR"));
    let mut excel: Xls<_> = open_workbook(&path).unwrap();

    let range = excel.worksheet_range("issue2").unwrap().unwrap();
    range_eq!(
        range,
        [
            [Float(1.), String("a".to_string())],
            [Float(2.), String("b".to_string())],
            [Float(3.), String("c".to_string())]
        ]
    );
}

// test ignored because the file is too large to be committed and tested
#[ignore]
#[test]
fn issue_195() {
    setup();

    let path = format!(
        "{}/JLCPCB SMT Parts Library(20210204).xls",
        env!("CARGO_MANIFEST_DIR")
    );
    let mut excel: Xls<_> = open_workbook(&path).expect("can't open wb");
    let range = excel
        .worksheet_range("JLCPCB SMT Parts Library")
        .expect("error in wks range")
        .expect("sheet not found");
    assert_eq!(range.get_size(), (52046, 12));
}

#[test]
fn ods() {
    setup();

    let path = format!("{}/tests/issues.ods", env!("CARGO_MANIFEST_DIR"));
    let mut excel: Ods<_> = open_workbook(&path).unwrap();

    let range = excel.worksheet_range("datatypes").unwrap().unwrap();
    range_eq!(
        range,
        [
            [Float(1.)],
            [Float(1.5)],
            [String("ab".to_string())],
            [Bool(false)],
            [String("test".to_string())],
            [String("2016-10-20T00:00:00".to_string())]
        ]
    );

    let range = excel.worksheet_range("issue2").unwrap().unwrap();
    range_eq!(
        range,
        [
            [Float(1.), String("a".to_string())],
            [Float(2.), String("b".to_string())],
            [Float(3.), String("c".to_string())]
        ]
    );

    let range = excel.worksheet_range("issue5").unwrap().unwrap();
    range_eq!(range, [[Float(0.5)]]);
}

#[test]
fn ods_covered() {
    setup();

    let path = format!("{}/tests/covered.ods", env!("CARGO_MANIFEST_DIR"));
    let mut excel: Ods<_> = open_workbook(&path).unwrap();

    let range = excel.worksheet_range("sheet1").unwrap().unwrap();
    range_eq!(
        range,
        [
            [String("a1".to_string())],
            [String("a2".to_string())],
            [String("a3".to_string())],
        ]
    );
}

#[test]
fn special_cells() {
    let path = format!("{}/tests/special_cells.ods", env!("CARGO_MANIFEST_DIR"));
    let mut excel: Ods<_> = open_workbook(&path).unwrap();

    let range = excel.worksheet_range("sheet1").unwrap().unwrap();
    range_eq!(
        range,
        [
            [String("Split\nLine".to_string())],
            [String("Value With spaces".to_string())],
        ]
    );
}

#[test]
fn special_chrs_xlsx() {
    setup();

    let path = format!("{}/tests/issues.xlsx", env!("CARGO_MANIFEST_DIR"));
    let mut excel: Xlsx<_> = open_workbook(&path).unwrap();

    let range = excel.worksheet_range("spc_chrs").unwrap().unwrap();
    range_eq!(
        range,
        [
            [String("&".to_string())],
            [String("<".to_string())],
            [String(">".to_string())],
            [String("aaa ' aaa".to_string())],
            [String("\"".to_string())],
            [String("☺".to_string())],
            [String("֍".to_string())],
            [String("àâéêèçöïî«»".to_string())]
        ]
    );
}

#[test]
fn special_chrs_xlsb() {
    setup();

    let path = format!("{}/tests/issues.xlsb", env!("CARGO_MANIFEST_DIR"));
    let mut excel: Xlsb<_> = open_workbook(&path).unwrap();

    let range = excel.worksheet_range("spc_chrs").unwrap().unwrap();
    range_eq!(
        range,
        [
            [String("&".to_string())],
            [String("<".to_string())],
            [String(">".to_string())],
            [String("aaa ' aaa".to_string())],
            [String("\"".to_string())],
            [String("☺".to_string())],
            [String("֍".to_string())],
            [String("àâéêèçöïî«»".to_string())]
        ]
    );
}

#[test]
fn special_chrs_ods() {
    setup();

    let path = format!("{}/tests/issues.ods", env!("CARGO_MANIFEST_DIR"));
    let mut excel: Ods<_> = open_workbook(&path).unwrap();

    let range = excel.worksheet_range("spc_chrs").unwrap().unwrap();
    range_eq!(
        range,
        [
            [String("&".to_string())],
            [String("<".to_string())],
            [String(">".to_string())],
            [String("aaa ' aaa".to_string())],
            [String("\"".to_string())],
            [String("☺".to_string())],
            [String("֍".to_string())],
            [String("àâéêèçöïî«»".to_string())]
        ]
    );
}

#[test]
fn partial_richtext_ods() {
    setup();

    let path = format!("{}/tests/richtext_issue.ods", env!("CARGO_MANIFEST_DIR"));
    let mut excel: Ods<_> = open_workbook(&path).unwrap();

    let range = excel.worksheet_range("datatypes").unwrap().unwrap();
    range_eq!(range, [[String("abc".to_string())]]);
}

#[test]
fn xlsx_richtext_namespaced() {
    setup();

    let path = format!(
        "{}/tests/richtext-namespaced.xlsx",
        env!("CARGO_MANIFEST_DIR")
    );
    let mut excel: Xlsx<_> = open_workbook(&path).unwrap();

    let range = excel.worksheet_range("Sheet1").unwrap().unwrap();
    range_eq!(
        range,
        [[
            String("inline string\r\nLine 2\r\nLine 3".to_string()),
            Empty,
            Empty,
            Empty,
            Empty,
            Empty,
            Empty,
            String("shared string\r\nLine 2\r\nLine 3".to_string())
        ]]
    );
}

#[test]
fn defined_names_xlsx() {
    setup();

    let path = format!("{}/tests/issues.xlsx", env!("CARGO_MANIFEST_DIR"));
    let excel: Xlsx<_> = open_workbook(&path).unwrap();

    let mut defined_names = excel.defined_names().to_vec();
    defined_names.sort();
    assert_eq!(
        defined_names,
        vec![
            ("MyBrokenRange".to_string(), "Sheet1!#REF!".to_string()),
            ("MyDataTypes".to_string(), "datatypes!$A$1:$A$6".to_string()),
            ("OneRange".to_string(), "Sheet1!$A$1".to_string()),
        ]
    );
}

#[test]
fn defined_names_xlsb() {
    setup();

    let path = format!("{}/tests/issues.xlsb", env!("CARGO_MANIFEST_DIR"));
    let excel: Xlsb<_> = open_workbook(&path).unwrap();

    let mut defined_names = excel.defined_names().to_vec();
    defined_names.sort();
    assert_eq!(
        defined_names,
        vec![
            ("MyBrokenRange".to_string(), "Sheet1!#REF!".to_string()),
            ("MyDataTypes".to_string(), "datatypes!$A$1:$A$6".to_string()),
            ("OneRange".to_string(), "Sheet1!$A$1".to_string()),
        ]
    );
}

#[test]
fn defined_names_xls() {
    setup();

    let path = format!("{}/tests/issues.xls", env!("CARGO_MANIFEST_DIR"));
    let excel: Xls<_> = open_workbook(&path).unwrap();

    let mut defined_names = excel.defined_names().to_vec();
    defined_names.sort();
    assert_eq!(
        defined_names,
        vec![
            ("MyBrokenRange".to_string(), "Sheet1!#REF!".to_string()),
            ("MyDataTypes".to_string(), "datatypes!$A$1:$A$6".to_string()),
            ("OneRange".to_string(), "Sheet1!$A$1".to_string()),
        ]
    );
}

#[test]
fn defined_names_ods() {
    setup();

    let path = format!("{}/tests/issues.ods", env!("CARGO_MANIFEST_DIR"));
    let excel: Ods<_> = open_workbook(&path).unwrap();

    let mut defined_names = excel.defined_names().to_vec();
    defined_names.sort();
    assert_eq!(
        defined_names,
        vec![
            (
                "MyBrokenRange".to_string(),
                "of:=[Sheet1.#REF!]".to_string(),
            ),
            (
                "MyDataTypes".to_string(),
                "datatypes.$A$1:datatypes.$A$6".to_string(),
            ),
            ("OneRange".to_string(), "Sheet1.$A$1".to_string()),
        ]
    );
}

#[test]
fn parse_sheet_names_in_xls() {
    setup();

    let path = format!(
        "{}/tests/sheet_name_parsing.xls",
        env!("CARGO_MANIFEST_DIR")
    );
    let excel: Xls<_> = open_workbook(&path).unwrap();
    assert_eq!(excel.sheet_names(), &["Sheet1"]);
}

#[test]
fn read_xls_from_memory() {
    setup();

    const DATA_XLS: &[u8] = include_bytes!("sheet_name_parsing.xls");
    let reader = Cursor::new(DATA_XLS);
    let excel = Xls::new(reader).unwrap();
    assert_eq!(excel.sheet_names(), &["Sheet1"]);
}

#[test]
fn search_references() {
    setup();

    let path = format!("{}/tests/vba.xlsm", env!("CARGO_MANIFEST_DIR"));
    let mut excel: Xlsx<_> = open_workbook(&path).unwrap();
    let vba = excel.vba_project().unwrap().unwrap();
    let references = vba.get_references();
    let names = references.iter().map(|r| &*r.name).collect::<Vec<&str>>();
    assert_eq!(names, vec!["stdole", "Office"]);
}

#[test]
fn formula_xlsx() {
    setup();

    let path = format!("{}/tests/issues.xlsx", env!("CARGO_MANIFEST_DIR"));
    let mut excel: Xlsx<_> = open_workbook(&path).unwrap();

    let sheets = excel.sheet_names().to_owned();
    for s in sheets {
        let _ = excel.worksheet_formula(&s).unwrap().unwrap();
    }

    let formula = excel.worksheet_formula("Sheet1").unwrap().unwrap();
    range_eq!(formula, [["B1+OneRange".to_string()]]);
}

#[test]
fn formula_xlsb() {
    setup();

    let path = format!("{}/tests/issues.xlsb", env!("CARGO_MANIFEST_DIR"));
    let mut excel: Xlsb<_> = open_workbook(&path).unwrap();

    let sheets = excel.sheet_names().to_owned();
    for s in sheets {
        let _ = excel.worksheet_formula(&s).unwrap().unwrap();
    }

    let formula = excel.worksheet_formula("Sheet1").unwrap().unwrap();
    range_eq!(formula, [["B1+OneRange".to_string()]]);
}

#[test]
fn formula_vals_xlsb() {
    setup();

    let path = format!("{}/tests/issue_182.xlsb", env!("CARGO_MANIFEST_DIR"));
    let mut excel: Xlsb<_> = open_workbook(&path).unwrap();

    let range = excel.worksheet_range("formula_vals").unwrap().unwrap();
    range_eq!(
        range,
        [[Float(3.)], [String("Ab".to_string())], [Bool(false)]]
    );
}

#[test]
fn float_vals_xlsb() {
    setup();

    let path = format!("{}/tests/issue_186.xlsb", env!("CARGO_MANIFEST_DIR"));
    let mut excel: Xlsb<_> = open_workbook(&path).unwrap();

    let range = excel.worksheet_range("Sheet1").unwrap().unwrap();
    range_eq!(
        range,
        [
            [Float(1.23)],
            [Float(12.34)],
            [Float(123.45)],
            [Float(1234.56)],
            [Float(12345.67)],
        ]
    );
}

#[test]
fn formula_xls() {
    setup();

    let path = format!("{}/tests/issues.xls", env!("CARGO_MANIFEST_DIR"));
    let mut excel: Xls<_> = open_workbook(&path).unwrap();

    let sheets = excel.sheet_names().to_owned();
    for s in sheets {
        let _ = excel.worksheet_formula(&s).unwrap().unwrap();
    }

    let formula = excel.worksheet_formula("Sheet1").unwrap().unwrap();
    range_eq!(formula, [["B1+OneRange".to_string()]]);
}

#[test]
fn formula_ods() {
    setup();

    let path = format!("{}/tests/issues.ods", env!("CARGO_MANIFEST_DIR"));
    let mut excel: Ods<_> = open_workbook(&path).unwrap();

    for s in excel.sheet_names().to_owned() {
        let _ = excel.worksheet_formula(&s).unwrap().unwrap();
    }

    let formula = excel.worksheet_formula("Sheet1").unwrap().unwrap();
    range_eq!(formula, [["of:=[.B1]+$$OneRange".to_string()]]);
}

#[test]
fn empty_sheet() {
    setup();

    let path = format!("{}/tests/empty_sheet.xlsx", env!("CARGO_MANIFEST_DIR"));
    let mut excel: Xlsx<_> = open_workbook(&path).unwrap();
    for s in excel.sheet_names().to_owned() {
        let range = excel.worksheet_range(&s).unwrap().unwrap();
        assert_eq!(range.start(), None, "wrong start");
        assert_eq!(range.end(), None, "wrong end");
        assert_eq!(range.get_size(), (0, 0), "wrong size");
    }
}

#[test]
fn issue_120() {
    setup();

    let path = format!("{}/tests/issues.xlsx", env!("CARGO_MANIFEST_DIR"));
    let mut excel: Xlsx<_> = open_workbook(&path).unwrap();

    let range = excel.worksheet_range("issue2").unwrap().unwrap();
    let end = range.end().unwrap();

    let a = range.get_value((0, end.1 + 1));
    assert_eq!(None, a);

    let b = range.get_value((0, 0));
    assert_eq!(Some(&Float(1.)), b);
}

#[test]
fn issue_127() {
    setup();

    let root = env!("CARGO_MANIFEST_DIR");
    let ordered_names: Vec<std::string::String> = vec![
        "Sheet1", "Sheet2", "Sheet3", "Sheet4", "Sheet5", "Sheet6", "Sheet7", "Sheet8",
    ]
    .iter()
    .map(|&s| s.to_owned())
    .collect();

    for ext in &["ods", "xls", "xlsx", "xlsb"] {
        let p = format!("{}/tests/issue127.{}", root, ext);
        let workbook = open_workbook_auto(&p).expect(&p);
        assert_eq!(
            workbook.sheet_names(),
            &ordered_names[..],
            "{} sheets should be ordered",
            ext
        );
    }
}

#[test]
fn mul_rk() {
    setup();

    let path = format!(
        "{}/tests/adhocallbabynames1996to2016.xls",
        env!("CARGO_MANIFEST_DIR")
    );
    let mut xls: Xls<_> = open_workbook(&path).unwrap();
    let range = xls.worksheet_range("Boys").unwrap().unwrap();
    assert_eq!(range.get_value((6, 2)), Some(&Float(9.)));
}

#[test]
fn skip_phonetic_text() {
    setup();

    let path = format!("{}/tests/rph.xlsx", env!("CARGO_MANIFEST_DIR"));
    let mut xls: Xlsx<_> = open_workbook(&path).unwrap();
    let range = xls.worksheet_range("Sheet1").unwrap().unwrap();
    assert_eq!(
        range.get_value((0, 0)),
        Some(&String("課きく　毛こ".to_string()))
    );
}

#[test]
fn issue_174() {
    setup();

    let path = format!("{}/tests/issue_174.xlsx", env!("CARGO_MANIFEST_DIR"));
    let mut xls: Xlsx<_> = open_workbook(&path).unwrap();
    xls.worksheet_range_at(0).unwrap().unwrap();
}

#[test]
fn table() {
    setup();
    let path = format!(
        "{}/tests/temperature-table.xlsx",
        env!("CARGO_MANIFEST_DIR")
    );
    let mut xls: Xlsx<_> = open_workbook(&path).unwrap();
    xls.load_tables().unwrap();
    let table_names = xls.table_names();
    assert_eq!(table_names[0], "Temperature");
    assert_eq!(table_names[1], "OtherTable");
    let table = xls
        .table_by_name("Temperature")
        .expect("Table should exist")
        .expect("Parsing table's sheet should not error");
    assert_eq!(table.name(), "Temperature");
    assert_eq!(table.columns()[0], "label");
    assert_eq!(table.columns()[1], "value");
    let data = table.data();
    assert_eq!(data.get((0, 0)), Some(&String("celsius".to_owned())));
    assert_eq!(data.get((1, 0)), Some(&String("fahrenheit".to_owned())));
    assert_eq!(data.get((0, 1)), Some(&Float(22.2222)));
    assert_eq!(data.get((1, 1)), Some(&Float(72.0)));
    // Check the second table
    let table = xls
        .table_by_name("OtherTable")
        .expect("Table should exist")
        .expect("Parsing table's sheet should not error");
    assert_eq!(table.name(), "OtherTable");
    assert_eq!(table.columns()[0], "label2");
    assert_eq!(table.columns()[1], "value2");
    let data = table.data();
    assert_eq!(data.get((0, 0)), Some(&String("something".to_owned())));
    assert_eq!(data.get((1, 0)), Some(&String("else".to_owned())));
    assert_eq!(data.get((0, 1)), Some(&Float(12.5)));
    assert_eq!(data.get((1, 1)), Some(&Float(64.0)));
    xls.worksheet_range_at(0).unwrap().unwrap();
}

#[test]
fn date() {
    setup();

    let path = format!("{}/tests/date.xlsx", env!("CARGO_MANIFEST_DIR"));
    let mut xls: Xlsx<_> = open_workbook(&path).unwrap();
    let range = xls.worksheet_range_at(0).unwrap().unwrap();

    assert_eq!(range.get_value((0, 0)), Some(&DateTime(44197.0)));

    #[cfg(feature = "dates")]
    {
        let date = chrono::NaiveDate::from_ymd(2021, 01, 01);
        assert_eq!(range.get_value((0, 0)).unwrap().as_date(), Some(date));
    }
}

#[test]
fn issue_219() {
    setup();

    let path = format!("{}/tests/issue219.xls", env!("CARGO_MANIFEST_DIR"));

    // should not panic
    let _: Xls<_> = open_workbook(&path).unwrap();
}

#[test]
fn issue_221() {
    setup();

    let path = format!("{}/tests/issue221.xlsm", env!("CARGO_MANIFEST_DIR"));
    let mut excel: Xlsx<_> = open_workbook(&path).unwrap();

    let range = excel.worksheet_range("Sheet1").unwrap().unwrap();
    range_eq!(
        range,
        [
            [String("Cell_A1".to_string()), String("Cell_B1".to_string())],
            [String("Cell_A2".to_string()), String("Cell_B2".to_string())]
        ]
    );
}

#[test]
<<<<<<< HEAD
fn issue_252() {
    setup();

    let path = format!("{}/tests/issue252.xlsx", env!("CARGO_MANIFEST_DIR"));

    // should err, not panic
    assert!(open_workbook::<Xls<_>, _>(&path).is_err());
=======
fn test_values_xls() {
    let path = format!(
        "{}/tests/xls_wrong_decimals.xls",
        env!("CARGO_MANIFEST_DIR")
    );
    let mut excel: Xls<_> = open_workbook(&path).unwrap();
    let range = excel
        .worksheet_range_at(0)
        .unwrap()
        .unwrap()
        .range((0, 0), (0, 0));
    range_eq!(range, [[0.525625],]);
>>>>>>> 0e8dde05
}<|MERGE_RESOLUTION|>--- conflicted
+++ resolved
@@ -779,7 +779,6 @@
 }
 
 #[test]
-<<<<<<< HEAD
 fn issue_252() {
     setup();
 
@@ -787,7 +786,9 @@
 
     // should err, not panic
     assert!(open_workbook::<Xls<_>, _>(&path).is_err());
-=======
+}
+
+#[test]
 fn test_values_xls() {
     let path = format!(
         "{}/tests/xls_wrong_decimals.xls",
@@ -800,5 +801,4 @@
         .unwrap()
         .range((0, 0), (0, 0));
     range_eq!(range, [[0.525625],]);
->>>>>>> 0e8dde05
 }